/**
 * Copyright (C) 2016 Threema GmbH / SaltyRTC Contributors
 *
 * This software may be modified and distributed under the terms
 * of the MIT license.  See the `LICENSE.md` file for details.
 */

/// <reference path='../saltyrtc.d.ts' />

import { KeyStore, AuthToken } from "../keystore";
import { NextCombinedSequence } from "../csn";
import { SignalingChannelNonce } from "../nonce";
import { Responder } from "../peers";
import { ProtocolError, SignalingError, ValidationError } from "../exceptions";
import { CloseCode } from "../closecode";
import { Signaling } from "./common";
import { decryptKeystore, isResponderId } from "./helpers";
import { byteToHex } from "../utils";

export class InitiatorSignaling extends Signaling {

    protected logTag: string = 'Initiator:';

    // Keep track of responders connected to the server
    protected responders: Map<number, Responder> = null;

    // Once the handshake is done, this is the chosen responder
    protected responder: Responder = null;

    /**
     * Create a new initiator signaling instance.
     */
    constructor(client: saltyrtc.SaltyRTC, host: string, port: number, tasks: saltyrtc.Task[],
                permanentKey: KeyStore, responderTrustedKey?: Uint8Array) {
        super(client, host, port, tasks, permanentKey, responderTrustedKey);
        this.role = 'initiator';
        if (responderTrustedKey === undefined) {
            this.authToken = new AuthToken();
        }
    }

    /**
     * The initiator needs to use its own public permanent key as connection path.
     **/
    protected getWebsocketPath(): string {
        return this.permanentKey.publicKeyHex;
    }

    protected getNextCsn(receiver: number): NextCombinedSequence {
        if (receiver === Signaling.SALTYRTC_ADDR_SERVER) {
            return this.serverCsn.next();
        } else if (receiver === Signaling.SALTYRTC_ADDR_INITIATOR) {
            throw new ProtocolError('Initiator cannot send messages to initiator');
        } else if (isResponderId(receiver)) {
            if (this.getState() === 'task') {
                return this.responder.csn.next();
            } else if (this.responders.has(receiver)) {
                return this.responders.get(receiver).csn.next();
            } else {
                throw new ProtocolError('Unknown responder: ' + receiver);
            }
        } else {
            throw new ProtocolError('Bad receiver byte: ' + receiver);
        }
    }

    /**
     * Encrypt data for the responder.
     */
    protected encryptHandshakeDataForPeer(receiver: number, messageType: string,
                                          payload: Uint8Array, nonceBytes: Uint8Array): saltyrtc.Box {
        // Validate receiver
        if (receiver === Signaling.SALTYRTC_ADDR_INITIATOR) {
            throw new ProtocolError('Initiator cannot encrypt messages for initiator');
        } else if (!isResponderId(receiver)) {
            throw new ProtocolError('Bad receiver byte: ' + receiver);
        }

        // Find correct responder
        let responder: Responder;
        if (this.getState() === 'task') {
            responder = this.responder;
        } else if (this.responders.has(receiver)) {
            responder = this.responders.get(receiver);
        } else {
            throw new ProtocolError('Unknown responder: ' + receiver);
        }

        // Encrypt
        switch (messageType) {
            case 'key':
                return this.permanentKey.encrypt(payload, nonceBytes, responder.permanentKey);
            default:
                return responder.keyStore.encrypt(payload, nonceBytes, responder.sessionKey);
        }
    }

    protected getPeerAddress(): number {
        if (this.responder !== null) {
            return this.responder.id;
        }
        return null;
    }

    protected getPeerSessionKey(): Uint8Array {
        if (this.responder !== null) {
            return this.responder.sessionKey;
        }
        return null;
    }

    protected getPeerPermanentKey(): Uint8Array {
        if (this.responder !== null) {
            return this.responder.permanentKey;
        }
        return null;
    }

    /**
     * Store a new responder.
     *
     * @throws SignalingError
     */
    protected processNewResponder(responderId: number): void {
        if (!this.responders.has(responderId)) {
            // Validate responder id
            if (!isResponderId(responderId)) {
                throw new ProtocolError('Invalid responder id: ' + responderId);
            }

            // Create responder instance
            const responder = new Responder(responderId);

            // If we trust the responder...
            if (this.peerTrustedKey !== null) {
                // ...don't expect a token message.
                responder.handshakeState = 'token-received';

                // Set the public permanent key.
                responder.permanentKey = this.peerTrustedKey;
            }

            // Store responder
            this.responders.set(responderId, responder);

            // Notify listeners
            this.client.emit({type: 'new-responder', data: responderId});
<<<<<<< HEAD

            // If we trust the responder, send our session key directly.
            if (this.peerTrustedKey !== null) {
                this.sendKey(responder);
            }
=======
>>>>>>> d718ced3
        } else {
            console.warn(this.logTag, 'Got new-responder message for an already known responder.');
        }
    }

    protected onPeerHandshakeMessage(box: saltyrtc.Box, nonce: SignalingChannelNonce): void {
        // Validate nonce destination
        // TODO: Can we do this earlier?
        if (nonce.destination != this.address) {
            throw new ProtocolError('Message destination does not match our address');
        }

        let payload: Uint8Array;

        // Handle server messages
        if (nonce.source === Signaling.SALTYRTC_ADDR_SERVER) {
            // Nonce claims to come from server.
            // Try to decrypt data accordingly.
            payload = decryptKeystore(box, this.permanentKey, this.serverKey, 'server');

            const msg: saltyrtc.Message = this.decodeMessage(payload, 'server');
            switch (msg.type) {
                case 'new-responder':
                    console.debug(this.logTag, 'Received new-responder');
                    this.handleNewResponder(msg as saltyrtc.messages.NewResponder);
                    break;
                default:
                    throw new ProtocolError('Received unexpected server message: ' + msg.type);
            }

        // Handle peer messages
        } else if (isResponderId(nonce.source)) {
            // Get responder instance
            const responder: Responder = this.responders.get(nonce.source);
            if (responder === null) {
                throw new ProtocolError('Unknown message sender: ' + nonce.source);
            }

            // Dispatch message
            let msg: saltyrtc.Message;
            switch (responder.handshakeState) {
                case 'new':
                    if (this.peerTrustedKey !== null) {
                        throw new SignalingError(CloseCode.InternalError,
                            'Handshake state is "new" even though a trusted key is available');
                    }

                    // Expect token message, encrypted with authentication token
                    try {
                        payload = this.authToken.decrypt(box);
                    } catch (e) {
                        console.warn(this.logTag, 'Could not decrypt token message: ', e);
                        this.dropResponder(responder.id); // TODO: Reason
                        return;
                    }

                    msg = this.decodeMessage(payload, 'token', true);
                    console.debug(this.logTag, 'Received token');
                    this.handleToken(msg as saltyrtc.messages.Token, responder);
                    break;
                case 'token-received':
                    // Expect key message, encrypted with our permanent key
                    const peerPublicKey = this.peerTrustedKey || responder.permanentKey;
                    try {
                        payload = this.permanentKey.decrypt(box, peerPublicKey);
                    } catch (e) {
                        if (this.peerTrustedKey !== null) {
                            // Decryption failed.
                            // We trust a responder, but this particular responder used a different key.
                            console.warn(this.logTag, 'Could not decrypt key message');
                            this.dropResponder(responder.id); // TODO: Reason
                            return;
                        }
                        throw e;
                    }
                    msg = this.decodeMessage(payload, 'key', true);
                    console.debug(this.logTag, 'Received key');
                    this.handleKey(msg as saltyrtc.messages.Key, responder);
                    this.sendKey(responder);
                    break;
                case 'key-sent':
                    // Expect auth message, encrypted with our session key
                    // Note: The session key related to the responder is
                    // responder.keyStore, not this.sessionKey!
                    payload = decryptKeystore(box, responder.keyStore, responder.sessionKey, 'auth');
                    msg = this.decodeMessage(payload, 'auth', true);
                    console.debug(this.logTag, 'Received auth');
                    this.handleAuth(msg as saltyrtc.messages.ResponderAuth, responder, nonce);
                    this.sendAuth(responder, nonce);

                    // We're connected!
                    this.responder = this.responders.get(responder.id);
                    this.sessionKey = responder.keyStore;

                    // Remove responder from responders list
                    this.responders.delete(responder.id);

                    // Drop other responders
                    this.dropResponders();

                    // Peer handshake done
                    this.setState('task');
                    console.info(this.logTag, 'Peer handshake done');
                    this.task.onPeerHandshakeDone();

                    break;
                default:
                    throw new SignalingError(CloseCode.InternalError, 'Unknown responder handshake state');
            }

        // Handle unknown source
        } else {
            throw new SignalingError(CloseCode.InternalError, 'Message source is neither the server nor a responder');
        }
    }

    protected sendClientHello(): void {
        // No-op as initiator.
    }

    protected handleServerAuth(msg: saltyrtc.messages.ServerAuth, nonce: SignalingChannelNonce): void {
        this.address = Signaling.SALTYRTC_ADDR_INITIATOR;
        this.validateNonce(nonce, this.address, Signaling.SALTYRTC_ADDR_SERVER);
        this.validateRepeatedCookie(msg);

        // Store responders
        this.responders = new Map<number, Responder>();
        for (let id of msg.responders) {
            this.processNewResponder(id);
        }
        console.debug(this.logTag, this.responders.size, 'responders connected');

        this.serverHandshakeState = 'done';
    }

    protected initPeerHandshake(): void {
        // No-op as initiator.
    }

    /**
     * Handle an incoming new-responder message.
     */
    private handleNewResponder(msg: saltyrtc.messages.NewResponder): void {
        // A new responder wants to connect. Store id.
        this.processNewResponder(msg.id);
    }

    /**
     * A responder sends his public permanent key.
     */
    private handleToken(msg: saltyrtc.messages.Token, responder: Responder): void {
        responder.permanentKey = new Uint8Array(msg.key);
        responder.handshakeState = 'token-received';
    }

    /**
     * A responder sends his public session key.
     */
    private handleKey(msg: saltyrtc.messages.Key, responder: Responder): void {
        responder.sessionKey = new Uint8Array(msg.key);
        responder.handshakeState = 'key-received';
    }

    /**
     * Send our public session key to the responder.
     */
    private sendKey(responder: Responder): void {
        const message: saltyrtc.messages.Key = {
            type: 'key',
            key: responder.keyStore.publicKeyBytes.buffer,
        };
        const packet: Uint8Array = this.buildPacket(message, responder.id);
        console.debug(this.logTag, 'Sending key');
        this.ws.send(packet);
        responder.handshakeState = 'key-sent';
    }

    /**
     * Repeat the responder's cookie.
     */
    private sendAuth(responder: Responder, nonce: SignalingChannelNonce): void {
        // Ensure again that cookies are different
        if (nonce.cookie.equals(this.cookiePair.ours)) {
            throw new ProtocolError('Their cookie and our cookie are the same.');
        }

        // Prepare task data
        const taskData = {};
        taskData[this.task.getName()] = this.task.getData();

        // Send auth
        const message: saltyrtc.messages.InitiatorAuth = {
            type: 'auth',
            your_cookie: nonce.cookie.asArrayBuffer(),
            task: this.task.getName(),
            data: taskData,
        };
        const packet: Uint8Array = this.buildPacket(message, responder.id);
        console.debug(this.logTag, 'Sending auth');
        this.ws.send(packet);

        // Update state
        responder.handshakeState = 'auth-sent';
    }

    /**
     * A responder repeats our cookie and sends a list of acceptable tasks.
     *
     * @throws SignalingError
     */
    private handleAuth(msg: saltyrtc.messages.ResponderAuth, responder: Responder, nonce: SignalingChannelNonce): void {
        // Validate cookie
        this.validateRepeatedCookie(msg);

        // Validate task info
        try {
            InitiatorSignaling.validateTaskInfo(msg.tasks, msg.data);
        } catch (e) {
            if (e instanceof ValidationError) {
                throw new ProtocolError("Peer sent invalid task info: " + e.message);
            } throw e;
        }

        // Select task
        const task: saltyrtc.Task = InitiatorSignaling.chooseCommonTask(this.tasks, msg.tasks);
        if (task === null) {
            throw new SignalingError(CloseCode.NoSharedTask, "No shared task could be found");
        } else {
            console.log(this.logTag, "Task", task.getName(), "has been selected");
        }

        // Initialize task
        this.initTask(task, msg.data[task.getName()]);

        // Ok!
        console.debug(this.logTag, 'Responder', responder.hexId, 'authenticated');

        // Store cookie
        if (nonce.cookie.equals(this.cookiePair.ours)) {
            throw new ProtocolError('Local and remote cookies are equal');
        }
        responder.cookie = nonce.cookie;

        // Update state
        responder.handshakeState = 'auth-received';
    }

    /**
     * Validate task info. Throw a ValidationError if validation fails.
     * @param names List of task names
     * @param data Task data
     * @throws ValidationError
     */
    private static validateTaskInfo(names: string[], data: Object): void {
        if (names.length < 1) {
            throw new ValidationError("Task names must not be empty");
        }
        if (Object.keys(data).length < 1) {
            throw new ValidationError("Task data must not be empty");
        }
        if (names.length != Object.keys(data).length) {
            throw new ValidationError("Task data must contain an entry for every task");
        }
        for (let task of names) {
            if (!data.hasOwnProperty(task)) {
                throw new ValidationError("Task data must contain an entry for every task");
            }
        }
    }

    /**
     * Choose the first task in our own list of supported tasks that is also contained in the list
     * of supported tasks provided by the peer.
     *
     * @returns The selected task, or null if no common task could be found.
     */
    private static chooseCommonTask(ourTasks: saltyrtc.Task[], theirTasks: string[]): saltyrtc.Task {
        for (let task of ourTasks) {
            if (theirTasks.indexOf(task.getName()) !== -1) {
                return task;
            }
        }
        return null;
    }

    /**
     * Drop all responders.
     */
    private dropResponders(): void {
        console.debug(this.logTag, 'Dropping', this.responders.size, 'other responders.');
        for (let id of this.responders.keys()) {
            this.dropResponder(id);
        }
    }


    /**
     * Send a drop-responder request to the server.
     */
    private dropResponder(responderId: number) {
        const message: saltyrtc.messages.DropResponder = {
            type: 'drop-responder',
            id: responderId,
        };
        const packet: Uint8Array = this.buildPacket(message, Signaling.SALTYRTC_ADDR_SERVER);
        console.debug(this.logTag, 'Sending drop-responder', byteToHex(responderId));
        this.ws.send(packet);
        this.responders.delete(responderId);
    }
}<|MERGE_RESOLUTION|>--- conflicted
+++ resolved
@@ -145,14 +145,6 @@
 
             // Notify listeners
             this.client.emit({type: 'new-responder', data: responderId});
-<<<<<<< HEAD
-
-            // If we trust the responder, send our session key directly.
-            if (this.peerTrustedKey !== null) {
-                this.sendKey(responder);
-            }
-=======
->>>>>>> d718ced3
         } else {
             console.warn(this.logTag, 'Got new-responder message for an already known responder.');
         }
